--- conflicted
+++ resolved
@@ -30,6 +30,25 @@
 #   Configure if Redis should be running or not. Default: true
 # [*enabled*]
 #   Configure if Redis is started at boot. Default: true
+# [*requirepass*]
+#   Configure Redis AUTH password
+# [*maxclients*]
+#   Configure Redis maximum clients
+# [*appendfsync_on_rewrite*]
+#   Configure the no-appendfsync-on-rewrite variable. 
+#   Set to yes to enable the option. Defaults off. Default: false
+# [*aof_rewrite_percentage*]
+#   Configure the percentage size difference between the last aof filesize 
+#   and the newest to trigger a rewrite. Default: 100
+# [*aof_rewrite_minsize*]
+#   Configure the minimum size of the aof file to trigger size comparisons for rewriting.
+#   Default: 64mb
+# [*redis_enabled_append_file*]
+#   Enable custom append file. Default: false
+# [*redis_append_file*]
+#   Define the path for the append file. Optional. Default: undef
+# [*redis_append_enable*]
+#   Enable or disable the appendonly file option. Default: false
 # [*slaveof*]
 #   Configure Redis Master on a slave
 # [*masterauth*]
@@ -42,10 +61,6 @@
 #   Configure Redis slave replication timeout
 # [*repl_ping_slave_period*]
 #   Configure Redis replication ping slave period
-# [*requirepass*]
-#   Configure Redis AUTH password
-# [*maxclients*]
-#   Configure Redis maximum clients
 #
 define redis::server (
   $redis_name              = $name,
@@ -62,23 +77,20 @@
   $redis_appedfsync        = 'everysec',
   $running                 = true,
   $enabled                 = true,
+  $requirepass             = undef,
+  $maxclients              = undef,
+  $appendfsync_on_rewrite  = false,
+  $aof_rewrite_percentage  = 100,
+  $aof_rewrite_minsize     = 64,
+  $redis_enabled_append_file = false,
+  $redis_append_file       = undef,
+  $redis_append_enable     = false, 
   $slaveof                 = undef,
   $masterauth              = undef,
   $slave_serve_stale_data  = true,
   $slave_read_only         = true,
   $repl_timeout            = 60,
   $repl_ping_slave_period  = 10,
-<<<<<<< HEAD
-  $requirepass             = undef,
-  $maxclients              = undef,
-=======
-  $appendfsync_on_rewrite  = false,
-  $aof_rewrite_percentage  = 100,
-  $aof_rewrite_minsize     = 64,
-  $redis_enabled_append_file = false,
-  $redis_append_file       = undef,
-  $redis_append_enable     = false, 
->>>>>>> 3fadad55
 ) {
 
   $redis_install_dir = $::redis::install::redis_install_dir
